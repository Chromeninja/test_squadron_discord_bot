# Verification/rsi_verification.py

import logging
import re
import string
<<<<<<< HEAD

=======
from typing import Optional, Tuple, List, Dict, Any
>>>>>>> b82ed80c
from bs4 import BeautifulSoup

from config.config_loader import ConfigLoader
from helpers.http_helper import HTTPClient, NotFoundError

config = ConfigLoader.load_config()

TEST_ORG_NAME = config["organization"]["name"].strip().lower()
RSI_HANDLE_REGEX = re.compile(r"^[A-Za-z0-9\[\]][A-Za-z0-9_\-\s\[\]]{0,59}$")
logger = logging.getLogger(__name__)

# Selector registry for extensibility
SELECTORS = {
    "org": {
        "main": [
            'div[class*="org"][class*="main"] a.value',
            'div.org.main a.value',
            '.box-content.org.main a.value'
        ],
        "affiliates": [
            'div[class*="org"][class*="affil"] a.value',
            'div.org.affiliation a.value', 
            '.box-content.org.affiliation a.value'
        ]
    },
    "bio": [
        '[data-testid*="bio"]',
        '.bio',
        '.profile-bio',
        '.user-bio',
        '[class*="bio"]',
        'div.entry.bio div.value'  # current selector as fallback
    ]
}

def normalize_text(s: Optional[str]) -> str:
    """Normalize text by collapsing whitespace and converting to lowercase."""
    return re.sub(r'\s+', ' ', s).strip().lower() if s else ''


async def is_valid_rsi_handle(
    user_handle: str, http_client: HTTPClient
) -> tuple[int | None, str | None, str | None]:
    """
    Validates the RSI handle by checking if the user is part of the TEST
    organization or its affiliates. Also retrieves the correctly cased handle
    from the RSI profile.

    Args:
        user_handle (str): The RSI handle of the user.
        http_client (HTTPClient): The HTTP client instance.

    Returns:
        tuple[Optional[int], Optional[str], Optional[str]]: A tuple containing:
            - verify_value (1, 2, 0 or None)
            - the correctly cased handle (or None)
            - community moniker (or None)
    """
    logger.debug(f"Starting validation for RSI handle: {user_handle}")

    if not RSI_HANDLE_REGEX.match(user_handle):
        logger.warning(f"Invalid RSI handle format: {user_handle}")
        return None, None, None

        # Fetch organization data
    org_url = f"https://robertsspaceindustries.com/citizens/{user_handle}/organizations"
    logger.debug(f"Fetching organization data from URL: {org_url}")
    try:
        org_html = await http_client.fetch_html(org_url)
    except NotFoundError:
        logger.exception(f"Handle not found (404): {user_handle}")
        raise
    if not org_html:  # Empty/None response
        logger.error(f"Failed to fetch organization data for handle: {user_handle}")
        return None, None, None

        # Parse organization data
    try:
        org_data = parse_rsi_organizations(org_html)
    except Exception:
        logger.exception(
            f"Exception while parsing organization data for {user_handle}"
        )
        return None, None, None

    verify_value = search_organization_case_insensitive(org_data, TEST_ORG_NAME)
    logger.debug(f"Verification value for {user_handle}: {verify_value}")

    # Fetch profile data (single fetch reused for handle + moniker)
    profile_url = f"https://robertsspaceindustries.com/citizens/{user_handle}"
    logger.debug(f"Fetching profile data from URL: {profile_url}")
    profile_html = await http_client.fetch_html(profile_url)
    if not profile_html:  # Could not retrieve profile
        logger.error(f"Failed to fetch profile data for handle: {user_handle}")
        return verify_value, None, None

        # Extract correctly cased handle
    try:
        cased_handle = extract_handle(profile_html)
        if cased_handle:
            logger.debug(f"Cased handle for {user_handle}: {cased_handle}")
        else:
            logger.warning(f"Could not extract cased handle for {user_handle}")
    except Exception:
        logger.exception(
            f"Exception while extracting cased handle for {user_handle}"
        )
        cased_handle = None

    # Extract community moniker
    try:
        community_moniker = extract_moniker(profile_html, cased_handle)
        if community_moniker:
            logger.debug(
                f"Extracted community moniker for {user_handle}: {community_moniker}"
            )
        else:
            logger.info(
                f"Community moniker not found or empty for {user_handle}; "
                f"proceeding without it."
            )
    except Exception:
        logger.exception(
            f"Exception while extracting community moniker for {user_handle}"
        )
        community_moniker = None

    return verify_value, cased_handle, community_moniker


def extract_handle(html_content: str) -> str | None:
    """
    Extracts the correctly cased handle from the RSI profile page.

    Args:
        html_content (str): The HTML content of the RSI profile page.

    Returns:
        Optional[str]: The correctly cased handle, or None if not found.
    """
    logger.debug("Extracting cased handle from profile HTML.")
    soup = BeautifulSoup(html_content, "lxml")

    if (handle_paragraph := soup.find(
        "p", class_="entry", string=lambda text: text and "Handle name" in text
    )) and (handle_strong := handle_paragraph.find("strong", class_="value")):
        cased_handle = handle_strong.get_text(strip=True)
        logger.debug(f"Extracted cased handle: {cased_handle}")
        return cased_handle

            # Alternative method if the above fails
    for p in soup.find_all("p", class_="entry"):
        label = p.find("span", class_="label")
        if (label and label.get_text(strip=True) == "Handle name" and
                (handle_strong := p.find("strong", class_="value"))):
            cased_handle = handle_strong.get_text(strip=True)
            logger.debug(f"Extracted cased handle: {cased_handle}")
            return cased_handle

    logger.warning("Handle element not found in profile HTML.")
    return None


def extract_moniker(html_content: str, handle: str | None = None) -> str | None:
    """Extract the community moniker (display name) from profile HTML.

    Strategy:
      1. Parse all p.entry nodes inside the profile info block in DOM order.
      2. Stop processing once we reach the paragraph whose label/span label text is
         'Handle name' (that paragraph corresponds to handle section) - do not
         consider any entries after it.
      3. Within the processed range, take the first <strong class="value"> text value.
      4. Fallback: if none found before Handle name, pick the very first
         <strong class="value"> anywhere (if distinct from handle).
      5. If extracted moniker equals the handle (case-insensitive) or is empty
         after stripping, treat as None.
    """
    soup = BeautifulSoup(html_content, "lxml")
    # Primary search region: all profile info entries (broad but ordered)
    entries = soup.select(".profile .info p.entry") or soup.find_all(
        "p", class_="entry"
    )

    moniker_candidate: str | None = None
    for p in entries:
        # If this is the handle section, break before consuming it
        if (label_span := p.find("span", class_="label")) and label_span.get_text(
            strip=True
        ) == "Handle name":
            break
        if (strong_val := p.find("strong", class_="value")) and (
            text_val := strong_val.get_text(strip=True)
        ):
            moniker_candidate = text_val
            break  # First pre-handle value wins

    # Fallback if not found pre-handle
    if (not moniker_candidate) and (
        strong_any := (
            soup.select_one(".profile .info strong.value")
            or soup.find("strong", class_="value")
        )
    ):
        moniker_candidate = strong_any.get_text(strip=True)

    if not moniker_candidate:
        return None

    # Normalize / sanitize
    sanitized = _sanitize_moniker(moniker_candidate)
    if not sanitized:
        return None
    if handle and sanitized.lower() == handle.lower():
        return None
    return sanitized


MIN_PRINTABLE_ASCII = 32
MAX_PRINTABLE_ASCII = 126


def _sanitize_moniker(moniker: str) -> str:
    """Remove control / zero-width characters and trim whitespace.

    Accept characters that are in Python's string.printable OR are standard
    space/tab. Explicitly drop other control characters and zero-width spaces.
    """
    if not moniker:
        return ""
    # Use Python's printable set directly; exclude vertical tab and form feed
    # for safety.
    allowed = set(string.printable)
    cleaned = "".join(
        ch for ch in moniker if ch in allowed and ch not in {"\x0b", "\x0c"}
    )
    # Remove zero-width space explicitly then strip outer whitespace
    return cleaned.replace("\u200b", "").strip()


def parse_rsi_organizations(html_content: str) -> dict:
    """
    Parses the RSI organizations from the provided HTML content using robust selectors.

    Args:
        html_content (str): The HTML content of the RSI organizations page.

    Returns:
        dict: Dictionary containing the main organization and its affiliates.
    """
    logger.debug("Parsing RSI organizations from HTML content.", extra={"event": "rsi-parser.orgs"})
    soup = BeautifulSoup(html_content, "lxml")
    
    main_org = None
    affiliates = []
    
    # Try main org selectors (support both visible and hidden)
    for selector in SELECTORS["org"]["main"]:
        try:
            main_elements = soup.select(selector)
            if main_elements:
                main_text = main_elements[0].get_text(strip=True)
                if main_text:
                    main_org = normalize_text(main_text)
                    logger.debug(f"Main organization found with selector '{selector}': {main_org}")
                    break
        except Exception as e:
            logger.debug(f"Main org selector '{selector}' failed: {e}")
            continue
    
    if not main_org:
        logger.warning("Main organization section not found with any selector.", 
                      extra={"event": "rsi-parser.orgs", "selectors_tried": SELECTORS["org"]["main"]})
    
    # Try affiliate selectors (support both visible and hidden)
    seen_affiliates = set()
    for selector in SELECTORS["org"]["affiliates"]:
        try:
            affiliate_elements = soup.select(selector)
            for elem in affiliate_elements:
                affiliate_text = elem.get_text(strip=True)
                if affiliate_text:
                    affiliate_normalized = normalize_text(affiliate_text)
                    # Skip if it's the same as main org or already seen
                    if (affiliate_normalized and 
                        affiliate_normalized not in seen_affiliates and
                        affiliate_normalized != main_org):
                        seen_affiliates.add(affiliate_normalized)
                        affiliates.append(affiliate_normalized)
                        logger.debug(f"Affiliate organization found: {affiliate_normalized}")
        except Exception as e:
            logger.debug(f"Affiliate selector '{selector}' failed: {e}")
            continue
    
    if not affiliates:
        logger.warning("No affiliate organizations found with any selector.", 
                      extra={"event": "rsi-parser.orgs"})
    
    result = {"main_organization": main_org or "", "affiliates": affiliates}
    
    logger.debug("Organization parsing complete", extra={
        "event": "rsi-parser.orgs",
        "main": main_org,
        "affiliates_count": len(affiliates),
        "sample_affiliates": affiliates[:3] if affiliates else [],
        "matched_status": "main" if main_org == TEST_ORG_NAME else ("affiliate" if TEST_ORG_NAME in affiliates else "non_member")
    })
    
    return result


def search_organization_case_insensitive(org_data: dict, target_org: str) -> int:
    """
    Searches for the target organization in the provided organization data in a
    case-insensitive manner.

    Args:
        org_data (dict): Dictionary containing organization data.
        target_org (str): The name of the organization to search for.

    Returns:
        int: 1 if main organization, 2 if affiliate, 0 otherwise.
    """
    main_org = normalize_text(org_data.get("main_organization", ""))
    target_normalized = normalize_text(target_org)

    if main_org == target_normalized:
        logger.debug(f"User is part of the main organization: {main_org}")
        return 1

    affiliates = [normalize_text(affiliate) for affiliate in org_data.get("affiliates", [])]
    if target_normalized in affiliates:
        logger.debug("User is part of an affiliate organization.")
        return 2

    logger.debug("User is not part of the target organization or its affiliates.")
    return 0


async def is_valid_rsi_bio(
    user_handle: str, token: str, http_client: HTTPClient
) -> bool | None:
    """
    Validates the token by checking if it exists in the user's RSI bio.

    Args:
        user_handle (str): The RSI handle of the user.
        token (str): The verification token (4-digit PIN).
        http_client (HTTPClient): The HTTP client instance.

    Returns:
        Optional[bool]: True if the token is found in the bio, False if not,
            or None if error.
    """
    logger.debug(f"Validating token in RSI bio for handle: {user_handle}")

    if not RSI_HANDLE_REGEX.match(user_handle):
        logger.warning(f"Invalid RSI handle format for bio validation: {user_handle}")
        return None

    bio_url = f"https://robertsspaceindustries.com/citizens/{user_handle}"
    logger.debug(f"Fetching bio from URL: {bio_url}")
    bio_html = await http_client.fetch_html(bio_url)
    if not bio_html:
        logger.error(f"Failed to fetch bio data for handle: {user_handle}")
        return None

        # Extract bio text
    try:
        bio_text = extract_bio(bio_html)
        if bio_text:
            logger.debug(f"Bio text extracted: {bio_text}")
        else:
            logger.warning(f"Could not extract bio text for handle: {user_handle}")
    except Exception:
        logger.exception(f"Exception while extracting bio for {user_handle}")
        bio_text = None

    if bio_text is None:
        return None

    # Use enhanced token matching with regex pattern
    token_found = find_token_in_bio(bio_text, token)
    if token_found:
        logger.debug(f"Token '{token}' found in bio for handle: {user_handle}")
    else:
        logger.debug(f"Token '{token}' NOT found in bio for handle: {user_handle}")

    return token_found


def extract_bio(html_content: str) -> str | None:
    """
    Extracts the bio text from the user's RSI profile page using multiple fallback selectors.

    Args:
        html_content (str): The HTML content of the RSI profile page.

    Returns:
        Optional[str]: The bio text of the user, or None if not found.
    """
    logger.debug("Extracting bio from profile HTML.", extra={"event": "rsi-parser.bio"})
    soup = BeautifulSoup(html_content, "lxml")
<<<<<<< HEAD
    if bio_div := soup.select_one("div.entry.bio div.value"):
        bio_text = bio_div.get_text(separator=" ", strip=True)
        logger.debug(f"Bio extracted: {bio_text}")
        return bio_text
    logger.warning("Bio section not found in profile HTML.")
    return None
=======
    
    for selector in SELECTORS["bio"]:
        try:
            if (bio_elem := soup.select_one(selector)):
                bio_text = bio_elem.get_text(separator=" ", strip=True)
                if bio_text:
                    logger.debug(f"Bio extracted with selector '{selector}': {bio_text[:100]}...")
                    return bio_text
        except Exception as e:
            logger.debug(f"Bio selector '{selector}' failed: {e}")
            continue
    
    logger.warning("Bio section not found with any selector.", extra={
        "event": "rsi-parser.bio", 
        "selectors_tried": SELECTORS["bio"]
    })
    return None

def find_token_in_bio(bio_text: str, token: str) -> bool:
    """
    Search for 4-digit token in bio text using regex pattern.
    
    Args:
        bio_text: The bio text to search in
        token: The token to find (will be zero-padded if needed)
        
    Returns:
        True if token found, False otherwise
    """
    if not bio_text or not token:
        return False
    
    # Ensure token is 4 digits with zero padding
    padded_token = token.zfill(4)
    
    # Find all 4-digit numbers in bio
    token_pattern = r'\b\d{4}\b'
    found_tokens = re.findall(token_pattern, bio_text)
    
    return padded_token in found_tokens
>>>>>>> b82ed80c
<|MERGE_RESOLUTION|>--- conflicted
+++ resolved
@@ -3,11 +3,7 @@
 import logging
 import re
 import string
-<<<<<<< HEAD
-
-=======
-from typing import Optional, Tuple, List, Dict, Any
->>>>>>> b82ed80c
+from typing import Optional, Tuple
 from bs4 import BeautifulSoup
 
 from config.config_loader import ConfigLoader
@@ -410,30 +406,12 @@
     """
     logger.debug("Extracting bio from profile HTML.", extra={"event": "rsi-parser.bio"})
     soup = BeautifulSoup(html_content, "lxml")
-<<<<<<< HEAD
     if bio_div := soup.select_one("div.entry.bio div.value"):
         bio_text = bio_div.get_text(separator=" ", strip=True)
         logger.debug(f"Bio extracted: {bio_text}")
         return bio_text
-    logger.warning("Bio section not found in profile HTML.")
-    return None
-=======
-    
-    for selector in SELECTORS["bio"]:
-        try:
-            if (bio_elem := soup.select_one(selector)):
-                bio_text = bio_elem.get_text(separator=" ", strip=True)
-                if bio_text:
-                    logger.debug(f"Bio extracted with selector '{selector}': {bio_text[:100]}...")
-                    return bio_text
-        except Exception as e:
-            logger.debug(f"Bio selector '{selector}' failed: {e}")
-            continue
-    
-    logger.warning("Bio section not found with any selector.", extra={
-        "event": "rsi-parser.bio", 
-        "selectors_tried": SELECTORS["bio"]
-    })
+    else:
+        logger.warning("Bio section not found in profile HTML.")
     return None
 
 def find_token_in_bio(bio_text: str, token: str) -> bool:
@@ -457,5 +435,4 @@
     token_pattern = r'\b\d{4}\b'
     found_tokens = re.findall(token_pattern, bio_text)
     
-    return padded_token in found_tokens
->>>>>>> b82ed80c
+    return padded_token in found_tokens