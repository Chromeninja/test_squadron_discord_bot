--- conflicted
+++ resolved
@@ -230,54 +230,5 @@
         )
         """
     )
-<<<<<<< HEAD
-
-    # Announcement events table
-    await db.execute("""
-    CREATE TABLE IF NOT EXISTS announcement_events (
-        id INTEGER PRIMARY KEY AUTOINCREMENT,
-        user_id INTEGER NOT NULL,
-        old_status TEXT,
-        new_status TEXT,
-        event_type TEXT NOT NULL,
-        created_at INTEGER NOT NULL,
-        announced_at INTEGER DEFAULT NULL
-    )
-    """)
-
-    # Indices for announcement_events
-    await db.execute(
-        "CREATE INDEX IF NOT EXISTS idx_announcement_events_user_id "
-        "ON announcement_events(user_id)"
-    )
-    await db.execute(
-        "CREATE INDEX IF NOT EXISTS idx_announcement_events_announced_at "
-        "ON announcement_events(announced_at)"
-    )
-
-    logger.info("schema initialization complete")
-=======
     
-    # Announcement events table
-    await db.execute(
-        """
-        CREATE TABLE IF NOT EXISTS announcement_events (
-            id INTEGER PRIMARY KEY AUTOINCREMENT,
-            user_id INTEGER NOT NULL,
-            old_status TEXT,
-            new_status TEXT,
-            event_type TEXT NOT NULL,
-            created_at INTEGER NOT NULL,
-            announced_at INTEGER DEFAULT NULL
-        )
-        """
-    )
-    await db.execute(
-        "CREATE INDEX IF NOT EXISTS idx_announcement_events_user_id ON announcement_events(user_id)"
-    )
-    await db.execute(
-        "CREATE INDEX IF NOT EXISTS idx_announcement_events_announced_at ON announcement_events(announced_at)"
-    )
-    
-    logger.info("Schema initialization complete")
->>>>>>> b82ed80c
+    logger.info("Schema initialization complete")